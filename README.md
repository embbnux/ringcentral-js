# RingCentral SDK for Node JS

[![TravisCI Status](https://travis-ci.org/ringcentral/ringcentral-js.svg?branch=master)](https://travis-ci.org/ringcentral/ringcentral-js)
[![Coverage Status](https://coveralls.io/repos/github/ringcentral/ringcentral-js/badge.svg?branch=master)](https://coveralls.io/github/ringcentral/ringcentral-js)
[![Chat](https://img.shields.io/badge/chat-on%20glip-orange.svg)](https://glipped.herokuapp.com/)
[![Community](https://img.shields.io/badge/dynamic/json.svg?label=community&colorB=&suffix=%20users&query=$.approximate_people_count&uri=http%3A%2F%2Fapi.getsatisfaction.com%2Fcompanies%2F102909.json)](https://devcommunity.ringcentral.com/ringcentraldev)
[![Twitter](https://img.shields.io/twitter/follow/ringcentraldevs.svg?style=social&label=follow)](https://twitter.com/RingCentralDevs)

__[RingCentral Developers](https://developer.ringcentral.com/api-products)__ is a cloud communications platform which can be accessed via more than 70 APIs. The platform's main capabilities include technologies that enable:
__[Voice](https://developer.ringcentral.com/api-products/voice), [SMS/MMS](https://developer.ringcentral.com/api-products/sms), [Fax](https://developer.ringcentral.com/api-products/fax), [Glip Team Messaging](https://developer.ringcentral.com/api-products/team-messaging), [Data and Configurations](https://developer.ringcentral.com/api-products/configuration)__.

[API Reference](https://developer.ringcentral.com/api-docs/latest/index.html) and [APIs Explorer](https://developer.ringcentral.com/api-explorer/latest/index.html).

You are viewing documentation for upcoming `4.0.0` release. Follow [this link to see 3.x.x documentation](https://github.com/ringcentral/ringcentral-js/tree/v3).  

# Packages

- [SDK](sdk) &mdash; Main SDK package, interacts with RingCentral REST API
- [Subscriptions SDK](subscriptions) &mdash; Additional SDK which listens to push notifications

***

# Key Benefits

- Automatically handles token lifecycle procedures in multi-tab environment
- Re-issues non-authorized requests
- Decrypts PubNub notification messages
- Parses multipart API responses
- Restores subscriptions from cache
- Automatically re-subscribes in case of subscription renewal errors
<<<<<<< HEAD
- Compatible with latest WhatWG `fetch()` spec (DOM `Request`s and `Response`s)
=======
- Compatible with latest WhatWG `fetch()` spec (DOM Requests and Responses)

***

# Installation

You will need to configure SDK instance with your unique application key & secret this is provided by RingCentral's
developer relations team.

This instance will be used later on to perform calls to API.

You can also supply optional polyfills and dependency injections, please read the [polyfills](#advanced-sdk-configuration--polyfills)
section of this readme.

SDK can be used in 3 environments:

1. [NodeJS](#set-things-up-in-nodejs)
2. [Browserify or Webpack](#set-things-up-for-browserify-or-webpack)
3. [Browser](#set-things-up-in-browser)

## Set things up in NodeJS

1. Install the NPM package:

    ```sh
    npm install ringcentral --save
    ```

2. Require the SDK:

    ```js
    var SDK = require('ringcentral');
    var rcsdk = new SDK({
        server: SDK.server.sandbox,
        appKey: 'yourAppKey',
        appSecret: 'yourAppSecret',
        redirectUri: '' // optional, but is required for Implicit Grant and Authorization Code OAuth Flows (see below)
    });
    ```

## Set things up for Browserify or Webpack

Follow installation steps for NodeJS. Don't forget to add `target: 'web'` to your `webpack.config.js` to tell Webpack to
pick proper `PUBNUB` and `fetch` implementations.

## Set things up in Browser

### Get the code

Pick the option that works best for you:

- Use CDN **Attention! Versions listed here may be outdated**:
    - https://cdn.rawgit.com/ringcentral/ringcentral-js/master/build/ringcentral.js
    - https://cdnjs.cloudflare.com/ajax/libs/fetch/0.11.1/fetch.js
    - https://cdnjs.cloudflare.com/ajax/libs/es6-promise/3.2.2/es6-promise.js
    - https://cdn.pubnub.com/sdk/javascript/pubnub.4.20.1.js

- Download everything manually:
    - [ZIP file with source code](https://github.com/ringcentral/ringcentral-js/archive/master.zip)
    - [Fetch](https://github.com/github/fetch), direct download: [fetch.js](https://raw.githubusercontent.com/github/fetch/master/fetch.js)
    - [ES6 Promise](https://github.com/jakearchibald/es6-promise), direct download: [es6-promise.js](https://raw.githubusercontent.com/jakearchibald/es6-promise/master/dist/es6-promise.js)
    - [PUBNUB](https://github.com/pubnub/javascript), direct download: [pubnub.js](https://raw.githubusercontent.com/pubnub/javascript/master/web/pubnub.js)

- Use Bower, all dependencies will be downloaded to `bower_components` directory:

    ```sh
    bower install ringcentral --save
    ```

### Add scripts to HTML page (if you are not using any module loaders)

The SDK is represented by the global RingCentral constructor. Your application must create an instance of this object:

Add the following to your HTML:

```html
<script type="text/javascript" src="path-to-scripts/es6-promise/promise.js"></script>
<script type="text/javascript" src="path-to-scripts/fetch/fetch.js"></script>
<script type="text/javascript" src="path-to-scripts/pubnub/web/pubnub.js"></script>
<script type="text/javascript" src="path-to-scripts/ringcentral/build/ringcentral.js"></script><!-- or ringcentral.min.js -->
<script type="text/javascript">

    var rcsdk = new RingCentral.SDK({
        server: RingCentral.SDK.server.sandbox,
        appKey: 'yourAppKey',
        appSecret: 'yourAppSecret',
        redirectUri: '' // optional, but is required for Implicit Grant and Authorization Code OAuth Flows (see below)
    });

</script>
```

### If you use RequireJS in your project

```js
// Add this to your RequireJS configuration file
require.config({
    paths: {
        'pubnub': 'path-to-scripts/pubnub/web/pubnub',
        'ringcentral': 'path-to-scripts/ringcentral/build/ringcentral' // or ringcentral.min
    }
});

// Then you can use the SDK like any other AMD component
require(['ringcentral'], function(SDK) {
    var rcsdk = new SDK({
        server: SDK.server.sandbox,
        appKey: 'yourAppKey',
        appSecret: 'yourAppSecret',
        redirectUri: '' // optional, but is required for Implicit Grant and Authorization Code OAuth Flows (see below)
    });
});
```

Make sure that [polyfills](#advanced-sdk-configuration--polyfills) are added to the page before or together with the SDK.
Make sure SDK is [configured](#advanced-sdk-configuration--polyfills) to use polyfills.

***

# Getting Started

Read [API documentation](API.md) for more information.

## Get the Platform object

```js
var platform = rcsdk.platform();
```

Now that you have your platform object and the SDK has been configured with the correct server URL and API key, your
application can now log in and access the features of this API.

## Login

Login is accomplished by calling the `platform.login()` method of the Platform object with certain parameters depending
on the type of auth flow. A `Promise` instance is returned, resolved with an AJAX `Response` object.

### 3-legged OAuth 2.0 Flows

SDK provides a set of helper functions to assist with 3-legged OAuth flow.

You can pick one of two available setups:

1. Top Frame &mdash; user temporarily navigates away from the app to RingCentral login pages
2. Popup &mdash; RingCentral login pages are opened in a popup

Both setups support Authorization Code and Implicit Grant flows.

#### Top Frame Setup

This setup is good when your app uses the entire browser window.

When login is required for your application, the app's login page needs to open a URL that can be generated by SDK:

```js
var loginUrl = rcsdk.platform().loginUrl({implicit: true}); // implicit parameter is optional, default false
window.location.assign(loginUrl); // or .replace()
```

Your application need to have a special landing page to handle OAuth Redirect URI. On this page you need to resume
the flow:

```js
var loginOptions = rcsdk.platform().parseLoginRedirect(window.location.hash || window.location.search);
rcsdk.platform().login(loginOptions).then(...);
```

The above mentioned flow assumes that login page will be rendered in the top frame, e.g. user will temporarily navigate
away from the app to RingCentral login pages.

#### Popup Setup

This setup is good when your app is rendered as a widget on a third-party sites.

If you would like to simply open RingCentral login pages in a popup, you may use the following short-hand in your app's
login page:

```js
var platform = rcsdk.platform();
var loginUrl = platform.loginUrl({implicit: true}); // implicit parameter is optional, default false
platform
    .loginWindow({url: loginUrl}) // this method also allows to supply more options to control window position
    .then(function (loginOptions){
        return platform.login(loginOptions);
    })
    .then(...)
    .catch(...);
```

In this case your landing page (the one to which Redirect URI points) need to call the following code:

```js
RingCentral.SDK.handleLoginRedirect();
```

#### Difference between Authorization Code and Implicit Grant flows

If your app uses Implicit Grant you should not provide `appSecret` when creating SDK instance. The resulting login
information will not have `refresh_token`, which means that every time when `access_token` expires, app should navigate
users to app login page and re-initiate login flow. Also your app will need to handle situations with `refreshError`
events properly, for instance, enter auth flow automatically without user intervention.

For dynamic apps with subscriptions Authorization Code should work better because it provides an ability to refresh
tokens automatically without affecting the state of the app, but it requires to expose `appSecret`.

### Password Flow

This flow to be used only for private backend apps that can protect user credentials. Client-side apps are not allowed
to use this flow.

Login is accomplished by calling the `platform.login()` method of the Platform object with username, extension
(optional), and password as parameters.

```js
rcsdk.platform()
    .login({
        username: '18001234567', // phone number in full format
        extension: '', // leave blank if direct number is used
        password: 'yourpassword'
    })
    .then(function(response) {
          // your code here
    })
    .catch(function(e) {
        alert(e.message  || 'Server cannot authorize user');
    });
```

## Handling login success

Because the login process is asynchronous, you need to call the promise's `then` method and pass your success handler as
the continuation function.

This function will be called once login has succeeded, which allows the application to then perform updates to
the user interface, and then perform the next actions using the API to load account details for the user's account
and such.

## Handling login failure

Login can, of course, fail - a user can enter the incorrect password or mistype their user name.

To handle cases where login fails, you can provide an error handler function in a call to the Promise's `catch` method.
To keep this example simple, a simple JavaScript alert is being used. In a real application, you will want to provide
a good UX in your login form UI.

## Checking login state

To check in your Application if the user is authenticated, you can call the `loggedIn` method of the platform
object:

```js
rcsdk.platform().loggedIn().then(function(status){ if (status) { ... } else { ... } });
```

Or you can call `ensureLogedIn` method which works the same way as `loggedIn` but rejects promise on failure:

```js
rcsdk.platform().ensureLogedIn().then(function(){ ... }).catch(function(){ ... });
```

The SDK takes care of the token lifecycle. It will refresh tokens for you automatically. It will also automatically
pause and queue all new API requests while the token is being refreshed in order to prevent data loss or inconsistency
between SDK instances in different tabs. Paused / queued API requests will then be automatically processed once the
token has been refreshed. All apropriate events will be emitted during this process.

If you just need to check whether the user has a valid token, you can call the `accessTokenValid` method:

```js
rcsdk.platform().auth().accessTokenValid(); // returns boolean
```

## Retrieving and setting auth information

You can retrieve save and set back the auth information:

```js
var authData = rcsdk.platform().auth().data();
rcsdk.platform().auth().setData(authData);
```

It can be useful on the server if SDK instances are created and disposed for every HTTP request.

## Logout

Logging the user out is trivial - just call the `logout` method on the platform object:

```js
rcsdk.platform().logout().then(...).catch(...);
```

## Events

The platform provides the following events:

- `loginSuccess`
- `loginError`
- `logoutSuccess`
- `logoutError`
- `refreshSuccess`
- `refreshError` &mdash; application may listen to this error and show login page
- `rateLimitError`

To listen on platform events, you should call the `on` method of the platform object:

```js
var platform = rcsdk.platform();

platform.on(platform.events.refreshError, function(e){
    // do something, usually open a login page
});
```

The `on` method accepts an event type as its first argument and a handler function as its second argument.

# API calls

To perform an authenticated API call, you should use the one of the methods of the platform object:

```js
rcsdk.platform()
    .send({
        method: 'PUT',
        url: '/account/~/extension/~',
        query: {...},
        headers: {...},
        body: {...}
    })
    .then(function(apiResponse){

        alert(apiResponse.json().name);

    })
    .catch(function(e){

        alert(e.message);

        // please note that ajax property may not be accessible if error occurred before AJAX send
        if (e.apiResponse && e.apiResponse()) {

            var request = e.apiResponse().request();

            alert('Ajax error ' + e.message + ' for URL' + request.url + ' ' + e.apiResponse().error());

        }

    });

```

If your `Promise` library supports global error handler it might be useful to log Requests and Responses there.

## HTTP Verb shorthands

```js
rcsdk.platform().get('/account/~/extension/~', {...query}).then(...);
rcsdk.platform().post('/account/~/extension/~', {...body}, {...query}).then(...);
rcsdk.platform().put('/account/~/extension/~', {...body}, {...query}).then(...);
rcsdk.platform().delete('/account/~/extension/~', {...query}).then(...);
```

## Available API response methods

- `json()` &mdash; if response type is JSON returns a plain JS object
- `text()` &mdash; returns text representation
- `multipart()` &mdash; for `Content-Type: multipart/mixed` responses returns an array of `ApiResponse`
- `toMultipart()` &mdash; same as `multipart()` but when response is not `Content-Type: multipart/mixed` it will return an array with one item instead of error
- `ok()` &mdash; `true` for all `2xx` responses, `false` otherwise
- `error()` &mdash; error string if any
- `request()` &mdash; low-level `Request` object
- `response()` &mdash; low-level `Response` object

## Binary downloads

If you need to download a binary file from API (call recording, fax attachment), you can do it as follows:

### On NodeJS

```js
var fs = require('fs');

// read as buffer
rcsdk.platform().get('/account/~/messages/foo/content').then(function(res) {

    return res.response().buffer(); // we are accessing Node Fetch's Response

}).then(function(buffer) {

    fs.writeFileSync('./octocat.png', buffer);

});

// read as stream
rcsdk.platform().get('/account/~/messages/foo/content').then(function(res) {

    res.response().body.pipe(fs.createWriteStream('./octocat.png')); // we are accessing Node Fetch's Response

});
```

See more here [https://github.com/bitinn/node-fetch#usage](https://github.com/bitinn/node-fetch#usage).

### In browser

```js
rcsdk.platform().get('/account/~/messages/foo/content').then(function(res) {

    return res.response().blob(); // or arrayBuffer(), we are accessing WhatWG Fetch's Response

}).then(function(blob ){

    var img = document.createElement('img');
    img.src = URL.createObjectURL(blob);
    document.getElementById('container').appendChild(img);

});
```

See more here [https://developer.mozilla.org/en-US/docs/Web/API/Response](https://developer.mozilla.org/en-US/docs/Web/API/Response).

### Generic

In any case you always can just add token to known URL of resource and download it using whatever library you want or
use directly as `<img src="..."/>`:

```js
var url = rcsdk.platform().createUrl('/account/~/messages/foo/content', {addServer: true, addToken: true});
```

## Rate Limiting

Platform class emits `rateLimitError` if server returns `429` status. You may supply an option `handleRateLimit` and
SDK will re-execute the failed request. Please keep in mind that your application should somehow delay/throttle other
subsequent requests in this case because otherwise all those requests will be postponed too.

# Server-side Subscriptions

Subscriptions are a convenient way to receive updates on server-side events, such as new messages or presence changes.

Subscriptions are created by calling the `getSubscription` method of the RingCentral instance created earlier on.

```js
var subscription = rcsdk.createSubscription();

subscription.on(subscription.events.notification, function(msg) {
    console.log(msg, msg.body);
});

subscription
    .setEventFilters(['/account/~/extension/~/presence']) // a list of server-side events
    .register()
    .then(...);
```

## Removing Subscriptions from server

Once a subscription has been created, the SDK takes care of renewing it automatically. To cancel a subscription, you can
call the subscription instance's `remove()` method:

```js
subscription.remove().then(...).catch(...);
```

## Updating Subscriptions

You can add more or replace event filters in the existing subscription at any time, by calling the subscription methods
and then calling the `register()` method to update it on the server:

```js
subscription.setEventFilters(['/account/~/extension/111/presence']).register();
subscription.addEventFilters(['/account/~/extension/222/presence']).register();
```

## Subscription reset

To revert subscription instance to it's prestine state you can use its `reset()` and `off()` methods, this will close
PUBNUB channel, remove all timers, subscription data and all bindings:

```js
subscription.reset().off();
```

## Subscriptions lifecycle

The number of active subscriptions is limited per account (about 20). This means that the application should dispose
unused subscriptions in the following situations:

- Application should `reset()` subscriptions (on the server they are dead already):
    - the `Platform` instance emits `logoutSuccess` or `accessViolation` events so the app should `reset()` all subscriptions
- Application should `remove()` subscriptions or remove no longer needed event filters from them:
    - the user navigates away from the page or particular view
    - a subscription becomes unused by the application, based upon the application's business logic

One of very useful techniques to limit the number of active subscriptions is to store subscription data in cache and
share this data across Subscription instances in multiple tabs:

```js
var cacheKey = 'some-custom-key';
var subscription = rcsdk.createSubscription();
var cachedSubscriptionData = rcsdk.cache().getItem(cacheKey);

if (cachedSubscriptionData) {
    try { // if subscription is already expired an error will be thrown so we need to capture it
        subscription.setSubscription(cachedSubscriptionData); // use the cache
    } catch (e) {
        console.error('Cannot set subscription data', e);
    }
} else {
    subscription.setEventFilters(['/account/~/extension/~/presence']); // explicitly set required events
}

subscription.on([subscription.events.subscribeSuccess, subscription.events.renewSuccess], function() {
    rcsdk.cache().setItem(cacheKey, subscription.subscription());
});

subscription.register().catch(...);
```

With this technique subscription remove request on window/tab closing is no longer needed.

In any case if application logic dictates that subscription is not used anymore by any of it's instances, subscription
can be removed from the server to make sure application stays within limits.

## Stale Subscriptions

There is a known bug when user awakes the computer: subscription tries to renew itself but fails because the
expiration time has passed (JS was halted while computer was sleeping).

Recommendation is to listen to `subscription.events.renewError` event and when it occurs reset and re-subscribe:

```js
subscription.on(subscription.events.renewError, function() {
    subscription
        .reset()
        .setEventFilters('...') // some default set of event filters
        .register().catch(...);
});
```

This has to be done in all tabs, application must handle potential race conditions.

When SDK cannot automatically renew subscription it will fire an event `automaticRenewError` so that application can do
some actions in order to have active subscription again:

```js
subscription.on(subscription.events.automaticRenewError, function() {
    subscription.resubscribe().catch(...); // or do manual reset with default event filters as in code snippet before
});
```

## Multiple event filters in one Subscription

The best practice is to have only one subscription object with multiple event filters of different types (messages,
presence, etc.) instead of having a separate subscription for each individual event filter.

In the notification event handler application may have a bunch of if's that will execute appropriate action based on
`event` property of the incoming message:

```js
subscription.on(subscription.events.notification, function(msg) {
    if (msg.event.indexOf('/presence') > -1) { ... }
    else if (msg.event.indexOf('/message-store') > -1) { ... }
    else { ... }
});
```

## Shorthand

The above mentioned things are put together into `CachedSubscription` class and its `restore(cacheKey)` method:

```js
var subscription = rcsdk.createCachedSubscription('cache-key').restore(['/account/~/extension/~/presence']);

// use it as usual
subscription.register().catch(...);
```

***

# Advanced SDK Configuration & Polyfills

You can use any of your favourite `fetch()` and `Promise` polyfills. SDK tries to get them from global scope every
time new instance is created.

In rare case when SDK will not detect globals automatically you can set them as follows:

```js
window.Promise = whatever;
window.fetch = whatever;
window.Headers = whatever;
window.Request = whatever;
window.Response = whatever;
```

Also you can manually define SDK properties:

```js
var rcsdk = new SDK({
    localStorage: whatever,
    PUBNUB: whatever,
    Promise: whatever,
    fetch: whatever,
    Headers: whatever,
    Request: whatever,
    Response: whatever
});
```

But taking into account the nature of polyfills, it's better to keep them global as described before.

In the NodeJS it might be useful to replace simple built-in storage with something persistent:

```js
var sdk = new SDK({
    localStorage: whatever
});
```

SDK works with `localStorage` as with a simple object.

If you need to use 2 or more RingCentral accounts simultaneously, you need to create an instance of SDK for each account
and provide some unique `cachePrefix` to SDK constructor (otherwise instances will share authentication).

```js
var rcsdk1 = new SDK({
    cachePrefix: 'foo-'
});

var rcsdk2 = new SDK({
    cachePrefix: 'bar-'
});
```

***

# Making telephony calls

In RingCentral terminology, making telephony calls is named "RingOut".

This example demonstrates a way to create a flexible RingOut tracking procedure. This is the most complex example with
maximum fine-tuning - it could be simplified to suit the business requirements.

The sequence of RingOut is as follows:

1. Perform a POST with the RingOut data
2. Poll the RingOut status (GET requests) every second or so

Please refer to the following example:

```js
var platform = rcsdk.platform(),
    timeout = null, // reference to timeout object
    ringout = {}; // this is the status object (lowercase)

/**
 * @param {Error} e
 */
function handleError(e) {

    console.error(e);
    alert(e.message);

}

function create(unsavedRingout) {

    platform
        .post('/account/~/extension/~/ringout', unsavedRingout)
        .then(function(response) {

            ringout = response.json();
            console.info('First status:', ringout.status.callStatus);
            update();

        })
        .catch(handleError);

}

/**
 * @param {function(number?)} next - callback that will be used to continue polling
 * @param {number} delay - last used delay
 */
function update() {

    clearTimeout(timeout);

    setTimeout(function() {

        if (ringout.status && ringout.status.callStatus !== 'InProgress') return;

        platform
            .get(ringout.uri)
            .then(function(response) {

                ringout = response.json();
                console.info('Current status:', ringout.status.callStatus);
                update();

            })
            .catch(handleError);

    }, 500);

}

/**
 * To stop polling, call this at any time
 */
function hangUp() {

    clearTimeout(timeout);

    if (ringout.status && ringout.status.callStatus !== 'InProgress') {

        platform
            .delete(ringout.uri)
            .catch(handleError);

    }

    // Clean
    ringout = {
        from: {phoneNumber: ''},
        to: {phoneNumber: ''},
        callerId: {phoneNumber: ''}, // optional,
        playPrompt: true // optional
    };

}

/**
 * Start the ringout procedure (may be called multiple times with different settings)
 */
create({
    from: {phoneNumber: '16501111111'},
    to: {phoneNumber: '18882222222'},
    callerId: {phoneNumber: '18882222222'}, // optional,
    playPrompt: true // optional
});
```

***

# Call management using JavaScript

If you are integrating with a CRM or ERP system, use of the JavaScript SDK is highly recommended. Following is an
example of a call management integration that includes monitoring of incoming calls and performing of RingOuts.

A call management integration usually consists of the following tasks:

1. Track the telephony status
2. View the list of active calls
3. View the recent calls

## Track the telephony status

First, you need to load the initial Presence status (you can use Underscore or Lodash to simplify things):

```js
var accountPresence = {};

rcsdk.platform()
    .get('/account/~/extension/~/presence?detailedTelephonyState=true').then(function(response) {
        _.extend(accountPresence, response.json());
    })
    .catch(function(e) {
        alert('Load Presence Error: ' + e.message);
    });
```

In the meantime, you can also set up Subscriptions (you can use Underscore or Lodash to simplify things):

```js
var subscription = rcsdk.createSubscription().addEvents(['/account/~/extension/~/presence?detailedTelephonyState=true']);

subscription.on(subscription.events.notification, function(msg) {
    _.extend(accountPresence, msg);
});

subscription.register().then(function(response) {
    alert('Success: Subscription is listening');
}).catch(function(e) {
    alert('Subscription Error: ' + e.message);
});

return subscription;
```

## View the list of active calls

```js
rcsdk.platform()
    .get('/account/~/extension/~/active-calls', {query: {page: 1, perPage: 10}})
    .then(function(response) {
        activeCalls = response.json().records;
    })
    .catch(function(e) {
        alert('Active Calls Error: ' + e.message);
    });
```

## View the list of recent calls

```js
rcsdk.platform()
    .get('/account/~/extension/~/call-log', {query: {page: 1, perPage: 10}})
    .then(function(response) {
        calls = response.json().records;
    })
    .catch(function(e) {
        alert('Recent Calls Error: ' + e.message);
    });
```

By default, the load request returns calls that were made during the last week. To alter the time frame, provide custom
`query.dateTo` and `query.dateFrom` properties.

# SMS

In order to send an SMS using the API, simply make a POST request to `/account/~/extension/~/sms`:

```js
rcsdk.platform()
    .post('/account/~/extension/~/sms', {
        from: {phoneNumber:'+12223334444'}, // Your sms-enabled phone number
        to: [
            {phoneNumber:'+15556667777'} // Second party's phone number
        ],
        text: 'Message content'
    })
    .then(function(response) {
        alert('Success: ' + response.json().id);
    })
    .catch(function(e) {
        alert('Error: ' + e.message);
    });
```

# Fax

Fax endpoint understands `multipart/form-data` requests. First part must always be JSON-encoded information about the
fax. Other parts should have `filename` defined in order to be correctly presented in Service Web.

## Browser

Modern browsers have `FormData` class which could be used for sending faxes.

```js
var body = {
        to: [{phoneNumber: '123'}], // see all available options on Developer Portal
        faxResolution: 'High'
    },
    formData = new FormData();

// This is the mandatory part, the name and type should always be as follows
formData.append('json', new File([JSON.stringify(body)], 'request.json', {type: 'application/json'}));

// Find the input[type=file] field on the page
var fileField = document.getElementById('input-type-file-field');

// Iterate through all currently selected files
for (var i = 0, file; file = fileField.files[i]; ++i) {
    formData.append('attachment', file); // you can also use file.name instead of 'attachment'
}

// To send a plain text
formData.append('attachment', new File(['some plain text'], 'text.txt', {type: 'application/octet-stream'}));

// Send the fax
rcsdk.platform().post('/account/~/extension/~/fax', formData);
```

# MMS

As similar to the fax endpoint, `MMS` understands `multipart/form-data` requests. In order to send an MMS using the API, simply make a POST request to `/account/~/extension/~/sms`:

```js
var body = {
        from: {phoneNumber: '+12223334444'}, //// Your mms-enabled phone number
        to: [{phoneNumber: '123'}], // see all available options on Developer Portal
        faxResolution: 'High'
    },
    formData = new FormData();

// This is the mandatory part, the name and type should always be as follows
formData.append('json', new File([JSON.stringify(body)], 'request.json', {type: 'application/json'}));

// Find the input[type=file] field on the page
var fileField = document.getElementById('input-type-file-field');

// Iterate through all currently selected files
for (var i = 0, file; file = fileField.files[i]; ++i) {
    formData.append('attachment', file); // you can also use file.name instead of 'attachment'
}

// Send the mms
rcsdk.platform().post('/account/~/extension/~/sms', formData);
```

## MMS-Enabled Phone Number

In order to identify the MMS-Enabled phone numbers on an extension, simply make a GET request to `/account/~/extension/~/phone-number`

```js
var mmsEnabledNumbers = [];
    platform
        .get('/account/~/extension/~/phone-number', {'perPage': 'max'})
        .then(function(res) {
            var phoneNumbers = res.json().records;
            for (var i = 0; i < phoneNumbers.length; i++ ) {
                if (phoneNumbers[i].features.indexOf("MmsSender") != -1 ) {
                    mmsEnabledNumbers.push(phoneNumbers[i].phoneNumber);
                }
            }
        })
        .catch(function(e) {
            alert('MMS Enabled Phone Number Population Error:\n\n' + e.message);
        });
```


Further reading:

- [FormData](https://developer.mozilla.org/en-US/docs/Web/API/FormData)
- [File](https://developer.mozilla.org/en-US/docs/Web/API/File)

## NodeJS

SDK is capable of sending `FormData` objects created by [form-data](https://github.com/form-data/form-data) module.

First, you will need to install it:

```sh
npm install form-data
```

Then you can build your fax, but keep in mind that FormData API in NodeJS is slightly different from the browser:

```js
var FormData = require('form-data'),
    body = {
        to: [{phoneNumber: '123'}], // see all available options on Developer Portal
        faxResolution: 'High'
    },
    formData = new FormData();

// This is the mandatory part, the name and type should always be as follows
formData.append('json', new Buffer(JSON.stringify(body)), {filename: 'request.json', contentType: 'application/json'});

// To send a plain text
formData.append('attachment', new Buffer('some plain text'), {filename: 'text.txt', contentType: 'text/plain'});

// To send a file from file system
formData.append('attachment', require('fs').createReadStream('/foo/bar.jpg'));

// Send the fax
rcsdk.platform().post('/account/~/extension/~/fax', formData);
```

Further reading:

- [form-data](https://github.com/form-data/form-data#usage)

***

# Page visibility

You can use any of the libraries that work with the [Page Visibility API](http://www.w3.org/TR/page-visibility/),
such as [visibility.js](https://github.com/ai/visibilityjs).

This allows tracking the visibility of the page/tab/window/frame so that the application can react accordingly.
Following are some actions that the application may wish to take whenever it becomes visible:

- Check authentication
- Reload/resync time-sensitive information from the server
- Send heartbeats to the server

Another usage is to reduce the number of Call Log or Messages reloads when the application is not visible. The SDK does
not require that any such optimizations be implemented in the application, but it is considered good practice.

***

# Tracking network Requests And Responses

You can set up tracking for all network requests (for instance, to log them somewhere) by obtaining a `Client` object
and registering observers on its various events:

```js
var client = rcsdk.platform().client();
client.on(client.events.beforeRequest, function(apiResponse) {}); // apiResponse does not have response at this point
client.on(client.events.requestSuccess, function(apiResponse) {});
client.on(client.events.requestError, function(apiError) {});
```
>>>>>>> 07c3586f

***

# Migration from previous releases

**!!! Attention !!!**

**In SDK version 2.0 Helpers were moved to separate repository: [ringcentral-js-helpers](https://github.com/ringcentral/ringcentral-js-helpers).**

A lot of code improvements were implemented in order to make SDK compatible with WhatWG Fetch, DOM Requests &
DOM Responses: see [full list of migration instructions](../../CHANGELOG.md).
  <|MERGE_RESOLUTION|>--- conflicted
+++ resolved
@@ -28,1003 +28,7 @@
 - Parses multipart API responses
 - Restores subscriptions from cache
 - Automatically re-subscribes in case of subscription renewal errors
-<<<<<<< HEAD
 - Compatible with latest WhatWG `fetch()` spec (DOM `Request`s and `Response`s)
-=======
-- Compatible with latest WhatWG `fetch()` spec (DOM Requests and Responses)
-
-***
-
-# Installation
-
-You will need to configure SDK instance with your unique application key & secret this is provided by RingCentral's
-developer relations team.
-
-This instance will be used later on to perform calls to API.
-
-You can also supply optional polyfills and dependency injections, please read the [polyfills](#advanced-sdk-configuration--polyfills)
-section of this readme.
-
-SDK can be used in 3 environments:
-
-1. [NodeJS](#set-things-up-in-nodejs)
-2. [Browserify or Webpack](#set-things-up-for-browserify-or-webpack)
-3. [Browser](#set-things-up-in-browser)
-
-## Set things up in NodeJS
-
-1. Install the NPM package:
-
-    ```sh
-    npm install ringcentral --save
-    ```
-
-2. Require the SDK:
-
-    ```js
-    var SDK = require('ringcentral');
-    var rcsdk = new SDK({
-        server: SDK.server.sandbox,
-        appKey: 'yourAppKey',
-        appSecret: 'yourAppSecret',
-        redirectUri: '' // optional, but is required for Implicit Grant and Authorization Code OAuth Flows (see below)
-    });
-    ```
-
-## Set things up for Browserify or Webpack
-
-Follow installation steps for NodeJS. Don't forget to add `target: 'web'` to your `webpack.config.js` to tell Webpack to
-pick proper `PUBNUB` and `fetch` implementations.
-
-## Set things up in Browser
-
-### Get the code
-
-Pick the option that works best for you:
-
-- Use CDN **Attention! Versions listed here may be outdated**:
-    - https://cdn.rawgit.com/ringcentral/ringcentral-js/master/build/ringcentral.js
-    - https://cdnjs.cloudflare.com/ajax/libs/fetch/0.11.1/fetch.js
-    - https://cdnjs.cloudflare.com/ajax/libs/es6-promise/3.2.2/es6-promise.js
-    - https://cdn.pubnub.com/sdk/javascript/pubnub.4.20.1.js
-
-- Download everything manually:
-    - [ZIP file with source code](https://github.com/ringcentral/ringcentral-js/archive/master.zip)
-    - [Fetch](https://github.com/github/fetch), direct download: [fetch.js](https://raw.githubusercontent.com/github/fetch/master/fetch.js)
-    - [ES6 Promise](https://github.com/jakearchibald/es6-promise), direct download: [es6-promise.js](https://raw.githubusercontent.com/jakearchibald/es6-promise/master/dist/es6-promise.js)
-    - [PUBNUB](https://github.com/pubnub/javascript), direct download: [pubnub.js](https://raw.githubusercontent.com/pubnub/javascript/master/web/pubnub.js)
-
-- Use Bower, all dependencies will be downloaded to `bower_components` directory:
-
-    ```sh
-    bower install ringcentral --save
-    ```
-
-### Add scripts to HTML page (if you are not using any module loaders)
-
-The SDK is represented by the global RingCentral constructor. Your application must create an instance of this object:
-
-Add the following to your HTML:
-
-```html
-<script type="text/javascript" src="path-to-scripts/es6-promise/promise.js"></script>
-<script type="text/javascript" src="path-to-scripts/fetch/fetch.js"></script>
-<script type="text/javascript" src="path-to-scripts/pubnub/web/pubnub.js"></script>
-<script type="text/javascript" src="path-to-scripts/ringcentral/build/ringcentral.js"></script><!-- or ringcentral.min.js -->
-<script type="text/javascript">
-
-    var rcsdk = new RingCentral.SDK({
-        server: RingCentral.SDK.server.sandbox,
-        appKey: 'yourAppKey',
-        appSecret: 'yourAppSecret',
-        redirectUri: '' // optional, but is required for Implicit Grant and Authorization Code OAuth Flows (see below)
-    });
-
-</script>
-```
-
-### If you use RequireJS in your project
-
-```js
-// Add this to your RequireJS configuration file
-require.config({
-    paths: {
-        'pubnub': 'path-to-scripts/pubnub/web/pubnub',
-        'ringcentral': 'path-to-scripts/ringcentral/build/ringcentral' // or ringcentral.min
-    }
-});
-
-// Then you can use the SDK like any other AMD component
-require(['ringcentral'], function(SDK) {
-    var rcsdk = new SDK({
-        server: SDK.server.sandbox,
-        appKey: 'yourAppKey',
-        appSecret: 'yourAppSecret',
-        redirectUri: '' // optional, but is required for Implicit Grant and Authorization Code OAuth Flows (see below)
-    });
-});
-```
-
-Make sure that [polyfills](#advanced-sdk-configuration--polyfills) are added to the page before or together with the SDK.
-Make sure SDK is [configured](#advanced-sdk-configuration--polyfills) to use polyfills.
-
-***
-
-# Getting Started
-
-Read [API documentation](API.md) for more information.
-
-## Get the Platform object
-
-```js
-var platform = rcsdk.platform();
-```
-
-Now that you have your platform object and the SDK has been configured with the correct server URL and API key, your
-application can now log in and access the features of this API.
-
-## Login
-
-Login is accomplished by calling the `platform.login()` method of the Platform object with certain parameters depending
-on the type of auth flow. A `Promise` instance is returned, resolved with an AJAX `Response` object.
-
-### 3-legged OAuth 2.0 Flows
-
-SDK provides a set of helper functions to assist with 3-legged OAuth flow.
-
-You can pick one of two available setups:
-
-1. Top Frame &mdash; user temporarily navigates away from the app to RingCentral login pages
-2. Popup &mdash; RingCentral login pages are opened in a popup
-
-Both setups support Authorization Code and Implicit Grant flows.
-
-#### Top Frame Setup
-
-This setup is good when your app uses the entire browser window.
-
-When login is required for your application, the app's login page needs to open a URL that can be generated by SDK:
-
-```js
-var loginUrl = rcsdk.platform().loginUrl({implicit: true}); // implicit parameter is optional, default false
-window.location.assign(loginUrl); // or .replace()
-```
-
-Your application need to have a special landing page to handle OAuth Redirect URI. On this page you need to resume
-the flow:
-
-```js
-var loginOptions = rcsdk.platform().parseLoginRedirect(window.location.hash || window.location.search);
-rcsdk.platform().login(loginOptions).then(...);
-```
-
-The above mentioned flow assumes that login page will be rendered in the top frame, e.g. user will temporarily navigate
-away from the app to RingCentral login pages.
-
-#### Popup Setup
-
-This setup is good when your app is rendered as a widget on a third-party sites.
-
-If you would like to simply open RingCentral login pages in a popup, you may use the following short-hand in your app's
-login page:
-
-```js
-var platform = rcsdk.platform();
-var loginUrl = platform.loginUrl({implicit: true}); // implicit parameter is optional, default false
-platform
-    .loginWindow({url: loginUrl}) // this method also allows to supply more options to control window position
-    .then(function (loginOptions){
-        return platform.login(loginOptions);
-    })
-    .then(...)
-    .catch(...);
-```
-
-In this case your landing page (the one to which Redirect URI points) need to call the following code:
-
-```js
-RingCentral.SDK.handleLoginRedirect();
-```
-
-#### Difference between Authorization Code and Implicit Grant flows
-
-If your app uses Implicit Grant you should not provide `appSecret` when creating SDK instance. The resulting login
-information will not have `refresh_token`, which means that every time when `access_token` expires, app should navigate
-users to app login page and re-initiate login flow. Also your app will need to handle situations with `refreshError`
-events properly, for instance, enter auth flow automatically without user intervention.
-
-For dynamic apps with subscriptions Authorization Code should work better because it provides an ability to refresh
-tokens automatically without affecting the state of the app, but it requires to expose `appSecret`.
-
-### Password Flow
-
-This flow to be used only for private backend apps that can protect user credentials. Client-side apps are not allowed
-to use this flow.
-
-Login is accomplished by calling the `platform.login()` method of the Platform object with username, extension
-(optional), and password as parameters.
-
-```js
-rcsdk.platform()
-    .login({
-        username: '18001234567', // phone number in full format
-        extension: '', // leave blank if direct number is used
-        password: 'yourpassword'
-    })
-    .then(function(response) {
-          // your code here
-    })
-    .catch(function(e) {
-        alert(e.message  || 'Server cannot authorize user');
-    });
-```
-
-## Handling login success
-
-Because the login process is asynchronous, you need to call the promise's `then` method and pass your success handler as
-the continuation function.
-
-This function will be called once login has succeeded, which allows the application to then perform updates to
-the user interface, and then perform the next actions using the API to load account details for the user's account
-and such.
-
-## Handling login failure
-
-Login can, of course, fail - a user can enter the incorrect password or mistype their user name.
-
-To handle cases where login fails, you can provide an error handler function in a call to the Promise's `catch` method.
-To keep this example simple, a simple JavaScript alert is being used. In a real application, you will want to provide
-a good UX in your login form UI.
-
-## Checking login state
-
-To check in your Application if the user is authenticated, you can call the `loggedIn` method of the platform
-object:
-
-```js
-rcsdk.platform().loggedIn().then(function(status){ if (status) { ... } else { ... } });
-```
-
-Or you can call `ensureLogedIn` method which works the same way as `loggedIn` but rejects promise on failure:
-
-```js
-rcsdk.platform().ensureLogedIn().then(function(){ ... }).catch(function(){ ... });
-```
-
-The SDK takes care of the token lifecycle. It will refresh tokens for you automatically. It will also automatically
-pause and queue all new API requests while the token is being refreshed in order to prevent data loss or inconsistency
-between SDK instances in different tabs. Paused / queued API requests will then be automatically processed once the
-token has been refreshed. All apropriate events will be emitted during this process.
-
-If you just need to check whether the user has a valid token, you can call the `accessTokenValid` method:
-
-```js
-rcsdk.platform().auth().accessTokenValid(); // returns boolean
-```
-
-## Retrieving and setting auth information
-
-You can retrieve save and set back the auth information:
-
-```js
-var authData = rcsdk.platform().auth().data();
-rcsdk.platform().auth().setData(authData);
-```
-
-It can be useful on the server if SDK instances are created and disposed for every HTTP request.
-
-## Logout
-
-Logging the user out is trivial - just call the `logout` method on the platform object:
-
-```js
-rcsdk.platform().logout().then(...).catch(...);
-```
-
-## Events
-
-The platform provides the following events:
-
-- `loginSuccess`
-- `loginError`
-- `logoutSuccess`
-- `logoutError`
-- `refreshSuccess`
-- `refreshError` &mdash; application may listen to this error and show login page
-- `rateLimitError`
-
-To listen on platform events, you should call the `on` method of the platform object:
-
-```js
-var platform = rcsdk.platform();
-
-platform.on(platform.events.refreshError, function(e){
-    // do something, usually open a login page
-});
-```
-
-The `on` method accepts an event type as its first argument and a handler function as its second argument.
-
-# API calls
-
-To perform an authenticated API call, you should use the one of the methods of the platform object:
-
-```js
-rcsdk.platform()
-    .send({
-        method: 'PUT',
-        url: '/account/~/extension/~',
-        query: {...},
-        headers: {...},
-        body: {...}
-    })
-    .then(function(apiResponse){
-
-        alert(apiResponse.json().name);
-
-    })
-    .catch(function(e){
-
-        alert(e.message);
-
-        // please note that ajax property may not be accessible if error occurred before AJAX send
-        if (e.apiResponse && e.apiResponse()) {
-
-            var request = e.apiResponse().request();
-
-            alert('Ajax error ' + e.message + ' for URL' + request.url + ' ' + e.apiResponse().error());
-
-        }
-
-    });
-
-```
-
-If your `Promise` library supports global error handler it might be useful to log Requests and Responses there.
-
-## HTTP Verb shorthands
-
-```js
-rcsdk.platform().get('/account/~/extension/~', {...query}).then(...);
-rcsdk.platform().post('/account/~/extension/~', {...body}, {...query}).then(...);
-rcsdk.platform().put('/account/~/extension/~', {...body}, {...query}).then(...);
-rcsdk.platform().delete('/account/~/extension/~', {...query}).then(...);
-```
-
-## Available API response methods
-
-- `json()` &mdash; if response type is JSON returns a plain JS object
-- `text()` &mdash; returns text representation
-- `multipart()` &mdash; for `Content-Type: multipart/mixed` responses returns an array of `ApiResponse`
-- `toMultipart()` &mdash; same as `multipart()` but when response is not `Content-Type: multipart/mixed` it will return an array with one item instead of error
-- `ok()` &mdash; `true` for all `2xx` responses, `false` otherwise
-- `error()` &mdash; error string if any
-- `request()` &mdash; low-level `Request` object
-- `response()` &mdash; low-level `Response` object
-
-## Binary downloads
-
-If you need to download a binary file from API (call recording, fax attachment), you can do it as follows:
-
-### On NodeJS
-
-```js
-var fs = require('fs');
-
-// read as buffer
-rcsdk.platform().get('/account/~/messages/foo/content').then(function(res) {
-
-    return res.response().buffer(); // we are accessing Node Fetch's Response
-
-}).then(function(buffer) {
-
-    fs.writeFileSync('./octocat.png', buffer);
-
-});
-
-// read as stream
-rcsdk.platform().get('/account/~/messages/foo/content').then(function(res) {
-
-    res.response().body.pipe(fs.createWriteStream('./octocat.png')); // we are accessing Node Fetch's Response
-
-});
-```
-
-See more here [https://github.com/bitinn/node-fetch#usage](https://github.com/bitinn/node-fetch#usage).
-
-### In browser
-
-```js
-rcsdk.platform().get('/account/~/messages/foo/content').then(function(res) {
-
-    return res.response().blob(); // or arrayBuffer(), we are accessing WhatWG Fetch's Response
-
-}).then(function(blob ){
-
-    var img = document.createElement('img');
-    img.src = URL.createObjectURL(blob);
-    document.getElementById('container').appendChild(img);
-
-});
-```
-
-See more here [https://developer.mozilla.org/en-US/docs/Web/API/Response](https://developer.mozilla.org/en-US/docs/Web/API/Response).
-
-### Generic
-
-In any case you always can just add token to known URL of resource and download it using whatever library you want or
-use directly as `<img src="..."/>`:
-
-```js
-var url = rcsdk.platform().createUrl('/account/~/messages/foo/content', {addServer: true, addToken: true});
-```
-
-## Rate Limiting
-
-Platform class emits `rateLimitError` if server returns `429` status. You may supply an option `handleRateLimit` and
-SDK will re-execute the failed request. Please keep in mind that your application should somehow delay/throttle other
-subsequent requests in this case because otherwise all those requests will be postponed too.
-
-# Server-side Subscriptions
-
-Subscriptions are a convenient way to receive updates on server-side events, such as new messages or presence changes.
-
-Subscriptions are created by calling the `getSubscription` method of the RingCentral instance created earlier on.
-
-```js
-var subscription = rcsdk.createSubscription();
-
-subscription.on(subscription.events.notification, function(msg) {
-    console.log(msg, msg.body);
-});
-
-subscription
-    .setEventFilters(['/account/~/extension/~/presence']) // a list of server-side events
-    .register()
-    .then(...);
-```
-
-## Removing Subscriptions from server
-
-Once a subscription has been created, the SDK takes care of renewing it automatically. To cancel a subscription, you can
-call the subscription instance's `remove()` method:
-
-```js
-subscription.remove().then(...).catch(...);
-```
-
-## Updating Subscriptions
-
-You can add more or replace event filters in the existing subscription at any time, by calling the subscription methods
-and then calling the `register()` method to update it on the server:
-
-```js
-subscription.setEventFilters(['/account/~/extension/111/presence']).register();
-subscription.addEventFilters(['/account/~/extension/222/presence']).register();
-```
-
-## Subscription reset
-
-To revert subscription instance to it's prestine state you can use its `reset()` and `off()` methods, this will close
-PUBNUB channel, remove all timers, subscription data and all bindings:
-
-```js
-subscription.reset().off();
-```
-
-## Subscriptions lifecycle
-
-The number of active subscriptions is limited per account (about 20). This means that the application should dispose
-unused subscriptions in the following situations:
-
-- Application should `reset()` subscriptions (on the server they are dead already):
-    - the `Platform` instance emits `logoutSuccess` or `accessViolation` events so the app should `reset()` all subscriptions
-- Application should `remove()` subscriptions or remove no longer needed event filters from them:
-    - the user navigates away from the page or particular view
-    - a subscription becomes unused by the application, based upon the application's business logic
-
-One of very useful techniques to limit the number of active subscriptions is to store subscription data in cache and
-share this data across Subscription instances in multiple tabs:
-
-```js
-var cacheKey = 'some-custom-key';
-var subscription = rcsdk.createSubscription();
-var cachedSubscriptionData = rcsdk.cache().getItem(cacheKey);
-
-if (cachedSubscriptionData) {
-    try { // if subscription is already expired an error will be thrown so we need to capture it
-        subscription.setSubscription(cachedSubscriptionData); // use the cache
-    } catch (e) {
-        console.error('Cannot set subscription data', e);
-    }
-} else {
-    subscription.setEventFilters(['/account/~/extension/~/presence']); // explicitly set required events
-}
-
-subscription.on([subscription.events.subscribeSuccess, subscription.events.renewSuccess], function() {
-    rcsdk.cache().setItem(cacheKey, subscription.subscription());
-});
-
-subscription.register().catch(...);
-```
-
-With this technique subscription remove request on window/tab closing is no longer needed.
-
-In any case if application logic dictates that subscription is not used anymore by any of it's instances, subscription
-can be removed from the server to make sure application stays within limits.
-
-## Stale Subscriptions
-
-There is a known bug when user awakes the computer: subscription tries to renew itself but fails because the
-expiration time has passed (JS was halted while computer was sleeping).
-
-Recommendation is to listen to `subscription.events.renewError` event and when it occurs reset and re-subscribe:
-
-```js
-subscription.on(subscription.events.renewError, function() {
-    subscription
-        .reset()
-        .setEventFilters('...') // some default set of event filters
-        .register().catch(...);
-});
-```
-
-This has to be done in all tabs, application must handle potential race conditions.
-
-When SDK cannot automatically renew subscription it will fire an event `automaticRenewError` so that application can do
-some actions in order to have active subscription again:
-
-```js
-subscription.on(subscription.events.automaticRenewError, function() {
-    subscription.resubscribe().catch(...); // or do manual reset with default event filters as in code snippet before
-});
-```
-
-## Multiple event filters in one Subscription
-
-The best practice is to have only one subscription object with multiple event filters of different types (messages,
-presence, etc.) instead of having a separate subscription for each individual event filter.
-
-In the notification event handler application may have a bunch of if's that will execute appropriate action based on
-`event` property of the incoming message:
-
-```js
-subscription.on(subscription.events.notification, function(msg) {
-    if (msg.event.indexOf('/presence') > -1) { ... }
-    else if (msg.event.indexOf('/message-store') > -1) { ... }
-    else { ... }
-});
-```
-
-## Shorthand
-
-The above mentioned things are put together into `CachedSubscription` class and its `restore(cacheKey)` method:
-
-```js
-var subscription = rcsdk.createCachedSubscription('cache-key').restore(['/account/~/extension/~/presence']);
-
-// use it as usual
-subscription.register().catch(...);
-```
-
-***
-
-# Advanced SDK Configuration & Polyfills
-
-You can use any of your favourite `fetch()` and `Promise` polyfills. SDK tries to get them from global scope every
-time new instance is created.
-
-In rare case when SDK will not detect globals automatically you can set them as follows:
-
-```js
-window.Promise = whatever;
-window.fetch = whatever;
-window.Headers = whatever;
-window.Request = whatever;
-window.Response = whatever;
-```
-
-Also you can manually define SDK properties:
-
-```js
-var rcsdk = new SDK({
-    localStorage: whatever,
-    PUBNUB: whatever,
-    Promise: whatever,
-    fetch: whatever,
-    Headers: whatever,
-    Request: whatever,
-    Response: whatever
-});
-```
-
-But taking into account the nature of polyfills, it's better to keep them global as described before.
-
-In the NodeJS it might be useful to replace simple built-in storage with something persistent:
-
-```js
-var sdk = new SDK({
-    localStorage: whatever
-});
-```
-
-SDK works with `localStorage` as with a simple object.
-
-If you need to use 2 or more RingCentral accounts simultaneously, you need to create an instance of SDK for each account
-and provide some unique `cachePrefix` to SDK constructor (otherwise instances will share authentication).
-
-```js
-var rcsdk1 = new SDK({
-    cachePrefix: 'foo-'
-});
-
-var rcsdk2 = new SDK({
-    cachePrefix: 'bar-'
-});
-```
-
-***
-
-# Making telephony calls
-
-In RingCentral terminology, making telephony calls is named "RingOut".
-
-This example demonstrates a way to create a flexible RingOut tracking procedure. This is the most complex example with
-maximum fine-tuning - it could be simplified to suit the business requirements.
-
-The sequence of RingOut is as follows:
-
-1. Perform a POST with the RingOut data
-2. Poll the RingOut status (GET requests) every second or so
-
-Please refer to the following example:
-
-```js
-var platform = rcsdk.platform(),
-    timeout = null, // reference to timeout object
-    ringout = {}; // this is the status object (lowercase)
-
-/**
- * @param {Error} e
- */
-function handleError(e) {
-
-    console.error(e);
-    alert(e.message);
-
-}
-
-function create(unsavedRingout) {
-
-    platform
-        .post('/account/~/extension/~/ringout', unsavedRingout)
-        .then(function(response) {
-
-            ringout = response.json();
-            console.info('First status:', ringout.status.callStatus);
-            update();
-
-        })
-        .catch(handleError);
-
-}
-
-/**
- * @param {function(number?)} next - callback that will be used to continue polling
- * @param {number} delay - last used delay
- */
-function update() {
-
-    clearTimeout(timeout);
-
-    setTimeout(function() {
-
-        if (ringout.status && ringout.status.callStatus !== 'InProgress') return;
-
-        platform
-            .get(ringout.uri)
-            .then(function(response) {
-
-                ringout = response.json();
-                console.info('Current status:', ringout.status.callStatus);
-                update();
-
-            })
-            .catch(handleError);
-
-    }, 500);
-
-}
-
-/**
- * To stop polling, call this at any time
- */
-function hangUp() {
-
-    clearTimeout(timeout);
-
-    if (ringout.status && ringout.status.callStatus !== 'InProgress') {
-
-        platform
-            .delete(ringout.uri)
-            .catch(handleError);
-
-    }
-
-    // Clean
-    ringout = {
-        from: {phoneNumber: ''},
-        to: {phoneNumber: ''},
-        callerId: {phoneNumber: ''}, // optional,
-        playPrompt: true // optional
-    };
-
-}
-
-/**
- * Start the ringout procedure (may be called multiple times with different settings)
- */
-create({
-    from: {phoneNumber: '16501111111'},
-    to: {phoneNumber: '18882222222'},
-    callerId: {phoneNumber: '18882222222'}, // optional,
-    playPrompt: true // optional
-});
-```
-
-***
-
-# Call management using JavaScript
-
-If you are integrating with a CRM or ERP system, use of the JavaScript SDK is highly recommended. Following is an
-example of a call management integration that includes monitoring of incoming calls and performing of RingOuts.
-
-A call management integration usually consists of the following tasks:
-
-1. Track the telephony status
-2. View the list of active calls
-3. View the recent calls
-
-## Track the telephony status
-
-First, you need to load the initial Presence status (you can use Underscore or Lodash to simplify things):
-
-```js
-var accountPresence = {};
-
-rcsdk.platform()
-    .get('/account/~/extension/~/presence?detailedTelephonyState=true').then(function(response) {
-        _.extend(accountPresence, response.json());
-    })
-    .catch(function(e) {
-        alert('Load Presence Error: ' + e.message);
-    });
-```
-
-In the meantime, you can also set up Subscriptions (you can use Underscore or Lodash to simplify things):
-
-```js
-var subscription = rcsdk.createSubscription().addEvents(['/account/~/extension/~/presence?detailedTelephonyState=true']);
-
-subscription.on(subscription.events.notification, function(msg) {
-    _.extend(accountPresence, msg);
-});
-
-subscription.register().then(function(response) {
-    alert('Success: Subscription is listening');
-}).catch(function(e) {
-    alert('Subscription Error: ' + e.message);
-});
-
-return subscription;
-```
-
-## View the list of active calls
-
-```js
-rcsdk.platform()
-    .get('/account/~/extension/~/active-calls', {query: {page: 1, perPage: 10}})
-    .then(function(response) {
-        activeCalls = response.json().records;
-    })
-    .catch(function(e) {
-        alert('Active Calls Error: ' + e.message);
-    });
-```
-
-## View the list of recent calls
-
-```js
-rcsdk.platform()
-    .get('/account/~/extension/~/call-log', {query: {page: 1, perPage: 10}})
-    .then(function(response) {
-        calls = response.json().records;
-    })
-    .catch(function(e) {
-        alert('Recent Calls Error: ' + e.message);
-    });
-```
-
-By default, the load request returns calls that were made during the last week. To alter the time frame, provide custom
-`query.dateTo` and `query.dateFrom` properties.
-
-# SMS
-
-In order to send an SMS using the API, simply make a POST request to `/account/~/extension/~/sms`:
-
-```js
-rcsdk.platform()
-    .post('/account/~/extension/~/sms', {
-        from: {phoneNumber:'+12223334444'}, // Your sms-enabled phone number
-        to: [
-            {phoneNumber:'+15556667777'} // Second party's phone number
-        ],
-        text: 'Message content'
-    })
-    .then(function(response) {
-        alert('Success: ' + response.json().id);
-    })
-    .catch(function(e) {
-        alert('Error: ' + e.message);
-    });
-```
-
-# Fax
-
-Fax endpoint understands `multipart/form-data` requests. First part must always be JSON-encoded information about the
-fax. Other parts should have `filename` defined in order to be correctly presented in Service Web.
-
-## Browser
-
-Modern browsers have `FormData` class which could be used for sending faxes.
-
-```js
-var body = {
-        to: [{phoneNumber: '123'}], // see all available options on Developer Portal
-        faxResolution: 'High'
-    },
-    formData = new FormData();
-
-// This is the mandatory part, the name and type should always be as follows
-formData.append('json', new File([JSON.stringify(body)], 'request.json', {type: 'application/json'}));
-
-// Find the input[type=file] field on the page
-var fileField = document.getElementById('input-type-file-field');
-
-// Iterate through all currently selected files
-for (var i = 0, file; file = fileField.files[i]; ++i) {
-    formData.append('attachment', file); // you can also use file.name instead of 'attachment'
-}
-
-// To send a plain text
-formData.append('attachment', new File(['some plain text'], 'text.txt', {type: 'application/octet-stream'}));
-
-// Send the fax
-rcsdk.platform().post('/account/~/extension/~/fax', formData);
-```
-
-# MMS
-
-As similar to the fax endpoint, `MMS` understands `multipart/form-data` requests. In order to send an MMS using the API, simply make a POST request to `/account/~/extension/~/sms`:
-
-```js
-var body = {
-        from: {phoneNumber: '+12223334444'}, //// Your mms-enabled phone number
-        to: [{phoneNumber: '123'}], // see all available options on Developer Portal
-        faxResolution: 'High'
-    },
-    formData = new FormData();
-
-// This is the mandatory part, the name and type should always be as follows
-formData.append('json', new File([JSON.stringify(body)], 'request.json', {type: 'application/json'}));
-
-// Find the input[type=file] field on the page
-var fileField = document.getElementById('input-type-file-field');
-
-// Iterate through all currently selected files
-for (var i = 0, file; file = fileField.files[i]; ++i) {
-    formData.append('attachment', file); // you can also use file.name instead of 'attachment'
-}
-
-// Send the mms
-rcsdk.platform().post('/account/~/extension/~/sms', formData);
-```
-
-## MMS-Enabled Phone Number
-
-In order to identify the MMS-Enabled phone numbers on an extension, simply make a GET request to `/account/~/extension/~/phone-number`
-
-```js
-var mmsEnabledNumbers = [];
-    platform
-        .get('/account/~/extension/~/phone-number', {'perPage': 'max'})
-        .then(function(res) {
-            var phoneNumbers = res.json().records;
-            for (var i = 0; i < phoneNumbers.length; i++ ) {
-                if (phoneNumbers[i].features.indexOf("MmsSender") != -1 ) {
-                    mmsEnabledNumbers.push(phoneNumbers[i].phoneNumber);
-                }
-            }
-        })
-        .catch(function(e) {
-            alert('MMS Enabled Phone Number Population Error:\n\n' + e.message);
-        });
-```
-
-
-Further reading:
-
-- [FormData](https://developer.mozilla.org/en-US/docs/Web/API/FormData)
-- [File](https://developer.mozilla.org/en-US/docs/Web/API/File)
-
-## NodeJS
-
-SDK is capable of sending `FormData` objects created by [form-data](https://github.com/form-data/form-data) module.
-
-First, you will need to install it:
-
-```sh
-npm install form-data
-```
-
-Then you can build your fax, but keep in mind that FormData API in NodeJS is slightly different from the browser:
-
-```js
-var FormData = require('form-data'),
-    body = {
-        to: [{phoneNumber: '123'}], // see all available options on Developer Portal
-        faxResolution: 'High'
-    },
-    formData = new FormData();
-
-// This is the mandatory part, the name and type should always be as follows
-formData.append('json', new Buffer(JSON.stringify(body)), {filename: 'request.json', contentType: 'application/json'});
-
-// To send a plain text
-formData.append('attachment', new Buffer('some plain text'), {filename: 'text.txt', contentType: 'text/plain'});
-
-// To send a file from file system
-formData.append('attachment', require('fs').createReadStream('/foo/bar.jpg'));
-
-// Send the fax
-rcsdk.platform().post('/account/~/extension/~/fax', formData);
-```
-
-Further reading:
-
-- [form-data](https://github.com/form-data/form-data#usage)
-
-***
-
-# Page visibility
-
-You can use any of the libraries that work with the [Page Visibility API](http://www.w3.org/TR/page-visibility/),
-such as [visibility.js](https://github.com/ai/visibilityjs).
-
-This allows tracking the visibility of the page/tab/window/frame so that the application can react accordingly.
-Following are some actions that the application may wish to take whenever it becomes visible:
-
-- Check authentication
-- Reload/resync time-sensitive information from the server
-- Send heartbeats to the server
-
-Another usage is to reduce the number of Call Log or Messages reloads when the application is not visible. The SDK does
-not require that any such optimizations be implemented in the application, but it is considered good practice.
-
-***
-
-# Tracking network Requests And Responses
-
-You can set up tracking for all network requests (for instance, to log them somewhere) by obtaining a `Client` object
-and registering observers on its various events:
-
-```js
-var client = rcsdk.platform().client();
-client.on(client.events.beforeRequest, function(apiResponse) {}); // apiResponse does not have response at this point
-client.on(client.events.requestSuccess, function(apiResponse) {});
-client.on(client.events.requestError, function(apiError) {});
-```
->>>>>>> 07c3586f
 
 ***
 
