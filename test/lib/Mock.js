define(function(require, exports, module) {

    'use strict';

    /**
     *
     * @param {RCSDK} rcsdk
     * @returns {{}}
     */
    module.exports = function(rcsdk) {

<<<<<<< HEAD
        rcsdk.useStubs();

=======
>>>>>>> 0956e2cd
        var platform = rcsdk.getPlatform(),
            cache = rcsdk.getCache();

        rcsdk.getContext()
            .useAjaxStub(true)
            .usePubnubStub(true);

        platform.pollInterval = 1;
        platform.refreshDelayMs = 1;

        /**
         * @name Mock
         */
        var Mock = {
            rcsdk: rcsdk
        };

        Mock.registerHooks = function(suite, username) {

            suite.afterEach(function(done) {

                platform
                    .logout()
                    .then(function() {
                        done();
                    })
                    .catch(done);

            });

            Mock.registerCleanup(suite);

            suite.beforeEach(function(done) {

                Mock.authentication();

                platform
                    .authorize({
                        username: username || 'whatever',
                        password: 'whatever'
                    })
                    .then(function() {
                        done();
                    })
                    .catch(done);

            });

        };

        Mock.registerCleanup = function(suite) {

            function cleanup() {

                cache.clean();

                // Clear events and all for singletons
                platform.destroy();

                rcsdk.getXhrResponse().clear();

            }

            suite.beforeEach(function(done) {
                cleanup();
                done();
            });

            suite.afterEach(function(done) {
                cleanup();
                done();
            });

        };

        require('./mocks/apiCall')(Mock);
        require('./mocks/authentication')(Mock);
        require('./mocks/subscription-generic')(Mock);
        require('./mocks/subscription-presence')(Mock);
        require('./mocks/token-refresh')(Mock);
        require('./mocks/presence-load-id')(Mock);

        return Mock;

    };

});<|MERGE_RESOLUTION|>--- conflicted
+++ resolved
@@ -9,11 +9,6 @@
      */
     module.exports = function(rcsdk) {
 
-<<<<<<< HEAD
-        rcsdk.useStubs();
-
-=======
->>>>>>> 0956e2cd
         var platform = rcsdk.getPlatform(),
             cache = rcsdk.getCache();
 
